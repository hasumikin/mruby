/*
** load.c - mruby binary loader
**
** See Copyright Notice in mruby.h
*/

#ifndef SIZE_MAX
 /* Some versions of VC++
  * has SIZE_MAX in stdint.h
  */
# include <limits.h>
#endif
#include <stdlib.h>
#include <string.h>
#include "mruby/dump.h"
#include "mruby/irep.h"
#include "mruby/proc.h"
#include "mruby/string.h"
#include "mruby/debug.h"

#if !defined(_WIN32) && SIZE_MAX < UINT32_MAX
# define SIZE_ERROR_MUL(x, y) ((x) > SIZE_MAX / (y))
# define SIZE_ERROR(x) ((x) > SIZE_MAX)
#else
# define SIZE_ERROR_MUL(x, y) (0)
# define SIZE_ERROR(x) (0)
#endif

#if CHAR_BIT != 8
# error This code assumes CHAR_BIT == 8
#endif

static size_t
offset_crc_body(void)
{
  struct rite_binary_header header;
  return ((uint8_t *)header.binary_crc - (uint8_t *)&header) + sizeof(header.binary_crc);
}

static mrb_irep*
read_irep_record_1(mrb_state *mrb, const uint8_t *bin, uint32_t *len)
{
  size_t i;
  const uint8_t *src = bin;
  uint16_t tt, pool_data_len, snl;
  size_t plen;
  int ai = mrb_gc_arena_save(mrb);
  mrb_irep *irep = mrb_add_irep(mrb);

  // skip record size
  src += sizeof(uint32_t);

  // number of local variable
  irep->nlocals = bin_to_uint16(src);
  src += sizeof(uint16_t);

  // number of register variable
  irep->nregs = bin_to_uint16(src);
  src += sizeof(uint16_t);

  // number of child irep
  irep->rlen = bin_to_uint16(src);
  src += sizeof(uint16_t);

  // Binary Data Section
  // ISEQ BLOCK
  irep->ilen = bin_to_uint32(src);
  src += sizeof(uint32_t);
  if (irep->ilen > 0) {
    if (SIZE_ERROR_MUL(sizeof(mrb_code), irep->ilen)) {
      return NULL;
    }
    irep->iseq = (mrb_code *)mrb_malloc(mrb, sizeof(mrb_code) * irep->ilen);
    if (irep->iseq == NULL) {
      return NULL;
    }
    for (i = 0; i < irep->ilen; i++) {
      irep->iseq[i] = bin_to_uint32(src);     //iseq
      src += sizeof(uint32_t);
    }
  }

  //POOL BLOCK
  plen = bin_to_uint32(src); /* number of pool */
  src += sizeof(uint32_t);
  if (plen > 0) {
    if (SIZE_ERROR_MUL(sizeof(mrb_value), plen)) {
      return NULL;
    }
    irep->pool = (struct mrb_value*)mrb_malloc(mrb, sizeof(mrb_value) * plen);
    if (irep->pool == NULL) {
      return NULL;
    }

    for (i = 0; i < plen; i++) {
      mrb_value s;

      tt = *src++; //pool TT
      pool_data_len = bin_to_uint16(src); //pool data length
      src += sizeof(uint16_t);
      s = mrb_str_new(mrb, (char *)src, pool_data_len);
      src += pool_data_len;
      switch (tt) { //pool data
<<<<<<< HEAD
      case IREP_TT_FIXNUM:
        {
          mrb_value v = mrb_str_to_inum(mrb, s, 10, FALSE);

          switch (mrb_type(v)) {
          case MRB_TT_FIXNUM:
            irep->pool[i].value.i = mrb_fixnum(v);
            break;
          case MRB_TT_FLOAT:
            irep->pool[i].type = IREP_TT_FLOAT;
            irep->pool[i].value.f = mrb_float(v);
          default:
             /* broken data; should not happen */
            irep->pool[i].value.i = 0;
          }
        }
=======
      case MRB_TT_FIXNUM:
        irep->pool[i] = mrb_str_to_inum(mrb, s, 10, FALSE);
>>>>>>> 54c5b12f
        break;

      case MRB_TT_FLOAT:
        irep->pool[i] = mrb_float_value(mrb, mrb_str_to_dbl(mrb, s, FALSE));
        break;

      case MRB_TT_STRING:
        irep->pool[i] = mrb_str_dup_static(mrb, s);
        break;

      default:
        /* should not happen */
        irep->pool[i] = mrb_nil_value();
        break;
      }
      irep->plen++;
      mrb_gc_arena_restore(mrb, ai);
    }
  }

  //SYMS BLOCK
  irep->slen = bin_to_uint32(src);  //syms length
  src += sizeof(uint32_t);
  if (irep->slen > 0) {
    if (SIZE_ERROR_MUL(sizeof(mrb_sym), irep->slen)) {
      return NULL;
    }
    irep->syms = (mrb_sym *)mrb_malloc(mrb, sizeof(mrb_sym) * irep->slen);
    if (irep->syms == NULL) {
      return NULL;
    }

    for (i = 0; i < irep->slen; i++) {
      snl = bin_to_uint16(src);               //symbol name length
      src += sizeof(uint16_t);

      if (snl == MRB_DUMP_NULL_SYM_LEN) {
        irep->syms[i] = 0;
        continue;
      }

      irep->syms[i] = mrb_intern2(mrb, (char *)src, snl);
      src += snl + 1;

      mrb_gc_arena_restore(mrb, ai);
    }
  }

  irep->reps = (mrb_irep**)mrb_malloc(mrb, sizeof(mrb_irep*)*irep->rlen);
  *len = src - bin;

  return irep;
}

static mrb_irep*
read_irep_record(mrb_state *mrb, const uint8_t *bin, uint32_t *len)
{
  mrb_irep *irep = read_irep_record_1(mrb, bin, len);
  size_t i;

  bin += *len;
  for (i=0; i<irep->rlen; i++) {
    uint32_t rlen;

    irep->reps[i] = read_irep_record(mrb, bin, &rlen);
    bin += rlen;
    *len += rlen;
  }
  return irep;
}

static mrb_irep*
read_section_irep(mrb_state *mrb, const uint8_t *bin)
{
  uint32_t len;

  bin += sizeof(struct rite_section_irep_header);
  return read_irep_record(mrb, bin, &len);
}

static int
read_lineno_record_1(mrb_state *mrb, const uint8_t *bin, mrb_irep *irep, uint32_t *len)
{
  int ret;
  size_t i, fname_len, niseq;
  char *fname;
  uint16_t *lines;

  ret = MRB_DUMP_OK;
  *len = 0;
  bin += sizeof(uint32_t); // record size
  *len += sizeof(uint32_t);
  fname_len = bin_to_uint16(bin);
  bin += sizeof(uint16_t);
  *len += sizeof(uint16_t);
  if (SIZE_ERROR(fname_len + 1)) {
    return MRB_DUMP_GENERAL_FAILURE;
  }
  fname = (char *)mrb_malloc(mrb, fname_len + 1);
  if (fname == NULL) {
    return MRB_DUMP_GENERAL_FAILURE;
  }
  memcpy(fname, bin, fname_len);
  fname[fname_len] = '\0';
  bin += fname_len;
  *len += fname_len;

  niseq = bin_to_uint32(bin);
  bin += sizeof(uint32_t); // niseq
  *len += sizeof(uint32_t);

  if (SIZE_ERROR_MUL(niseq, sizeof(uint16_t))) {
    return MRB_DUMP_GENERAL_FAILURE;
  }
  lines = (uint16_t *)mrb_malloc(mrb, niseq * sizeof(uint16_t));
  if (lines == NULL) {
    return MRB_DUMP_GENERAL_FAILURE;
  }
  for (i = 0; i < niseq; i++) {
    lines[i] = bin_to_uint16(bin);
    bin += sizeof(uint16_t); // niseq
    *len += sizeof(uint16_t);
  }

  irep->filename = fname;
  irep->lines = lines;
  return ret;
}

static int
read_lineno_record(mrb_state *mrb, const uint8_t *bin, mrb_irep *irep, uint32_t *lenp)
{
  int result = read_lineno_record_1(mrb, bin, irep, lenp);
  size_t i;

  if (result != MRB_DUMP_OK) return result;
  for (i = 0; i < irep->rlen; i++) {
    uint32_t len;

    result = read_lineno_record(mrb, bin, irep->reps[i], &len);
    if (result != MRB_DUMP_OK) break;
    bin += len;
    *lenp += len;
  }
  return result;
}

static int
read_section_lineno(mrb_state *mrb, const uint8_t *bin, mrb_irep *irep)
{
  uint32_t len;

  len = 0;
  bin += sizeof(struct rite_section_lineno_header);

  //Read Binary Data Section
  return read_lineno_record(mrb, bin, irep, &len);
}

static int
read_debug_record(mrb_state *mrb, const uint8_t *start, mrb_irep* irep, uint32_t *len, const mrb_sym *filenames, size_t filenames_len)
{
  const uint8_t *bin = start;
  size_t record_size, i;
  uint16_t f_idx;

  if(irep->debug_info) { return MRB_DUMP_INVALID_IREP; }

  irep->debug_info = (mrb_irep_debug_info*)mrb_malloc(mrb, sizeof(mrb_irep_debug_info));
  irep->debug_info->pc_count = irep->ilen;

  record_size = bin_to_uint32(bin);
  bin += sizeof(uint32_t);

  irep->debug_info->flen = bin_to_uint16(bin);
  irep->debug_info->files = (mrb_irep_debug_info_file**)mrb_malloc(mrb, sizeof(mrb_irep_debug_info*) * irep->debug_info->flen);
  bin += sizeof(uint16_t);

  for (f_idx = 0; f_idx < irep->debug_info->flen; ++f_idx) {
    mrb_irep_debug_info_file *file;
    uint16_t filename_idx;
    size_t len;

    file = (mrb_irep_debug_info_file *)mrb_malloc(mrb, sizeof(*file));
    irep->debug_info->files[f_idx] = file;

    file->start_pos = bin_to_uint32(bin); bin += sizeof(uint32_t);

    // filename
    filename_idx = bin_to_uint16(bin);
    bin += sizeof(uint16_t);
    mrb_assert(filename_idx < filenames_len);
    file->filename_sym = filenames[filename_idx];
    len = 0;
    file->filename = mrb_sym2name_len(mrb, file->filename_sym, &len);

    file->line_entry_count = bin_to_uint32(bin); bin += sizeof(uint32_t);
    file->line_type = bin_to_uint8(bin); bin += sizeof(uint8_t);
    switch(file->line_type) {
      case mrb_debug_line_ary: {
        size_t l;

        file->line_ary = (uint16_t *)mrb_malloc(mrb, sizeof(uint16_t) * file->line_entry_count);
        for(l = 0; l < file->line_entry_count; ++l) {
          file->line_ary[l] = bin_to_uint16(bin); bin += sizeof(uint16_t);
        }
      } break;

      case mrb_debug_line_flat_map: {
        size_t l;

        file->line_flat_map = mrb_malloc(mrb, sizeof(mrb_irep_debug_info_line) * file->line_entry_count);
        for(l = 0; l < file->line_entry_count; ++l) {
          file->line_flat_map[l].start_pos = bin_to_uint32(bin); bin += sizeof(uint32_t);
          file->line_flat_map[l].line = bin_to_uint16(bin); bin += sizeof(uint16_t);
        }
      } break;

      default: return MRB_DUMP_GENERAL_FAILURE;
    }
  }

  if((long)record_size != (bin - start)) {
    return MRB_DUMP_GENERAL_FAILURE;
  }

  for (i = 0; i < irep->rlen; i++) {
    uint32_t len;
    int ret;

    ret =read_debug_record(mrb, bin, irep->reps[i], &len, filenames, filenames_len);
    if (ret != MRB_DUMP_OK) return ret;
    bin += len;
  }

  *len = bin - start;

  return MRB_DUMP_OK;
}

static int
read_section_debug(mrb_state *mrb, const uint8_t *start, mrb_irep *irep)
{
  const uint8_t *bin;
  struct rite_section_debug_header *header;
  uint16_t i;
  uint32_t len = 0;
  int result;
  size_t filenames_len;
  mrb_sym *filenames;

  bin = start;
  header = (struct rite_section_debug_header *)bin;
  bin += sizeof(struct rite_section_debug_header);

  filenames_len = bin_to_uint16(bin);
  bin += sizeof(uint16_t);
  filenames = (mrb_sym*)mrb_malloc(mrb, sizeof(mrb_sym) * filenames_len);
  for(i = 0; i < filenames_len; ++i) {
    uint16_t f_len = bin_to_uint16(bin);
    bin += sizeof(uint16_t);
    filenames[i] = mrb_intern2(mrb, (const char *)bin, f_len);
    bin += f_len;
  }

  result = read_debug_record(mrb, bin, irep, &len, filenames, filenames_len);
  if (result != MRB_DUMP_OK) goto debug_exit;

  bin += len;
  if ((bin - start) != bin_to_uint32(header->section_size)) {
    result = MRB_DUMP_GENERAL_FAILURE;
  }

debug_exit:
  mrb_free(mrb, filenames);
  return result;
}

static int
read_binary_header(const uint8_t *bin, size_t *bin_size, uint16_t *crc)
{
  const struct rite_binary_header *header = (const struct rite_binary_header *)bin;

  if (memcmp(header->binary_identify, RITE_BINARY_IDENTIFIER, sizeof(header->binary_identify)) != 0) {
    return MRB_DUMP_INVALID_FILE_HEADER;
  }

  if (memcmp(header->binary_version, RITE_BINARY_FORMAT_VER, sizeof(header->binary_version)) != 0) {
    return MRB_DUMP_INVALID_FILE_HEADER;
  }

  *crc = bin_to_uint16(header->binary_crc);
  if (bin_size) {
    *bin_size = bin_to_uint32(header->binary_size);
  }

  return MRB_DUMP_OK;
}

mrb_irep*
mrb_read_irep(mrb_state *mrb, const uint8_t *bin)
{
  int result;
  mrb_irep *irep = NULL;
  const struct rite_section_header *section_header;
  uint16_t crc;
  size_t bin_size = 0;
  size_t n;

  if ((mrb == NULL) || (bin == NULL)) {
    return NULL;
  }

  result = read_binary_header(bin, &bin_size, &crc);
  if (result != MRB_DUMP_OK) {
    return NULL;
  }

  n = offset_crc_body();
  if (crc != calc_crc_16_ccitt(bin + n, bin_size - n, 0)) {
    return NULL;
  }

  bin += sizeof(struct rite_binary_header);
  do {
    section_header = (const struct rite_section_header *)bin;
    if (memcmp(section_header->section_identify, RITE_SECTION_IREP_IDENTIFIER, sizeof(section_header->section_identify)) == 0) {
      irep = read_section_irep(mrb, bin);
      if (!irep) return NULL;
    }
    else if (memcmp(section_header->section_identify, RITE_SECTION_LINENO_IDENTIFIER, sizeof(section_header->section_identify)) == 0) {
      if (!irep) return NULL;   /* corrupted data */
      result = read_section_lineno(mrb, bin, irep);
      if (result < MRB_DUMP_OK) {
        return NULL;
      }
    }
    else if (memcmp(section_header->section_identify, RITE_SECTION_DEBUG_IDENTIFIER, sizeof(section_header->section_identify)) == 0) {
      if (!irep) return NULL;   /* corrupted data */
      result = read_section_debug(mrb, bin, irep);
      if (result < MRB_DUMP_OK) {
        return NULL;
      }
    }
    bin += bin_to_uint32(section_header->section_size);
  } while (memcmp(section_header->section_identify, RITE_BINARY_EOF, sizeof(section_header->section_identify)) != 0);

  return irep;
}

static void
irep_error(mrb_state *mrb)
{
  static const char msg[] = "irep load error";
  mrb->exc = mrb_obj_ptr(mrb_exc_new(mrb, E_SCRIPT_ERROR, msg, sizeof(msg) - 1));
}

mrb_value
mrb_load_irep_cxt(mrb_state *mrb, const uint8_t *bin, mrbc_context *c)
{
  mrb_irep *irep = mrb_read_irep(mrb, bin);
  mrb_value val;
  struct RProc *proc;

  if (!irep) {
    irep_error(mrb);
    return mrb_nil_value();
  }
  proc = mrb_proc_new(mrb, irep);
  mrb_irep_decref(mrb, irep);
  if (c && c->no_exec) return mrb_obj_value(proc);
  val = mrb_context_run(mrb, proc, mrb_top_self(mrb), 0);
  return val;
}

mrb_value
mrb_load_irep(mrb_state *mrb, const uint8_t *bin)
{
  return mrb_load_irep_cxt(mrb, bin, NULL);
}

#ifdef ENABLE_STDIO

static int
read_lineno_record_file(mrb_state *mrb, FILE *fp, mrb_irep *irep)
{
  uint8_t header[4];
  const size_t record_header_size = sizeof(header);
  int result;
  size_t i, buf_size;
  uint32_t len;
  void *ptr;
  uint8_t *buf;

  if (fread(header, record_header_size, 1, fp) == 0) {
    return MRB_DUMP_READ_FAULT;
  }
  buf_size = bin_to_uint32(&header[0]);
  if (SIZE_ERROR(buf_size)) {
    return MRB_DUMP_GENERAL_FAILURE;
  }
  ptr = mrb_malloc(mrb, buf_size);
  if (!ptr) {
    return MRB_DUMP_GENERAL_FAILURE;
  }
  buf = (uint8_t *)ptr;

  if (fread(&buf[record_header_size], buf_size - record_header_size, 1, fp) == 0) {
    return MRB_DUMP_READ_FAULT;
  }
  result = read_lineno_record_1(mrb, buf, irep, &len);
  mrb_free(mrb, ptr);
  if (result != MRB_DUMP_OK) return result;
  for (i = 0; i < irep->rlen; i++) {
    result = read_lineno_record_file(mrb, fp, irep->reps[i]);
    if (result != MRB_DUMP_OK) break;
  }
  return result;
}

static int32_t
read_section_lineno_file(mrb_state *mrb, FILE *fp, mrb_irep *irep)
{
  struct rite_section_lineno_header header;

  if (fread(&header, sizeof(struct rite_section_lineno_header), 1, fp) == 0) {
    return MRB_DUMP_READ_FAULT;
  }

  //Read Binary Data Section
  return read_lineno_record_file(mrb, fp, irep);
}

static mrb_irep*
read_irep_record_file(mrb_state *mrb, FILE *fp)
{
  uint8_t header[1 + 4];
  const size_t record_header_size = sizeof(header);
  size_t buf_size, i;
  uint32_t len;
  mrb_irep *irep = NULL;
  void *ptr;
  uint8_t *buf;

  if (fread(header, record_header_size, 1, fp) == 0) {
    return NULL;
  }
  buf_size = bin_to_uint32(&header[0]);
  if (SIZE_ERROR(buf_size)) {
    return NULL;
  }
  ptr = mrb_malloc(mrb, buf_size);
  if (!ptr) return NULL;
  buf = (uint8_t *)ptr;
  memcpy(buf, header, record_header_size);
  if (fread(&buf[record_header_size], buf_size - record_header_size, 1, fp) == 0) {
    return NULL;
  }
  irep = read_irep_record_1(mrb, buf, &len);
  mrb_free(mrb, ptr);
  if (!irep) return NULL;
  for (i=0; i<irep->rlen; i++) {
    irep->reps[i] = read_irep_record_file(mrb, fp);
    if (!irep->reps[i]) return NULL;
  }
  return irep;
}

static mrb_irep*
read_section_irep_file(mrb_state *mrb, FILE *fp)
{
  struct rite_section_irep_header header;

  if (fread(&header, sizeof(struct rite_section_irep_header), 1, fp) == 0) {
    return NULL;
  }
  return read_irep_record_file(mrb, fp);
}

mrb_irep*
mrb_read_irep_file(mrb_state *mrb, FILE* fp)
{
  mrb_irep *irep = NULL;
  int result;
  uint8_t *buf;
  uint16_t crc, crcwk = 0;
  uint32_t section_size = 0;
  size_t nbytes;
  struct rite_section_header section_header;
  long fpos;
  size_t block_size = 1 << 14;
  const uint8_t block_fallback_count = 4;
  int i;
  const size_t buf_size = sizeof(struct rite_binary_header);

  if ((mrb == NULL) || (fp == NULL)) {
    return NULL;
  }

  /* You don't need use SIZE_ERROR as buf_size is enough small. */
  buf = mrb_malloc(mrb, buf_size);
  if (!buf) {
    return NULL;
  }
  if (fread(buf, buf_size, 1, fp) == 0) {
    mrb_free(mrb, buf);
    return NULL;
  }
  result = read_binary_header(buf, NULL, &crc);
  mrb_free(mrb, buf);
  if (result != MRB_DUMP_OK) {
    return NULL;
  }

  /* verify CRC */
  fpos = ftell(fp);
  /* You don't need use SIZE_ERROR as block_size is enough small. */
  for (i = 0; i < block_fallback_count; i++,block_size >>= 1){
    buf = mrb_malloc_simple(mrb, block_size);
    if (buf) break;
  }
  if (!buf) {
    return NULL;
  }
  fseek(fp, offset_crc_body(), SEEK_SET);
  while ((nbytes = fread(buf, 1, block_size, fp)) > 0) {
    crcwk = calc_crc_16_ccitt(buf, nbytes, crcwk);
  }
  mrb_free(mrb, buf);
  if (nbytes == 0 && ferror(fp)) {
    return NULL;
  }
  if (crcwk != crc) {
    return NULL;
  }
  fseek(fp, fpos + section_size, SEEK_SET);

  // read sections
  do {
    fpos = ftell(fp);
    if (fread(&section_header, sizeof(struct rite_section_header), 1, fp) == 0) {
      return NULL;
    }
    section_size = bin_to_uint32(section_header.section_size);

    if (memcmp(section_header.section_identify, RITE_SECTION_IREP_IDENTIFIER, sizeof(section_header.section_identify)) == 0) {
      fseek(fp, fpos, SEEK_SET);
      irep = read_section_irep_file(mrb, fp);
      if (!irep) return NULL;
    }
    else if (memcmp(section_header.section_identify, RITE_SECTION_LINENO_IDENTIFIER, sizeof(section_header.section_identify)) == 0) {
      if (!irep) return NULL;   /* corrupted data */
      fseek(fp, fpos, SEEK_SET);
      result = read_section_lineno_file(mrb, fp, irep);
      if (result < MRB_DUMP_OK) return NULL;
    }
    else if (memcmp(section_header.section_identify, RITE_SECTION_DEBUG_IDENTIFIER, sizeof(section_header.section_identify)) == 0) {
      if (!irep) return NULL;   /* corrupted data */
      else {
        uint8_t* const bin = mrb_malloc(mrb, section_size);

        fseek(fp, fpos, SEEK_SET);
        if(fread((char*)bin, section_size, 1, fp) != 1) {
          mrb_free(mrb, bin);
          return NULL;
        }
        result = read_section_debug(mrb, bin, irep);
        mrb_free(mrb, bin);
      }
      if (result < MRB_DUMP_OK) return NULL;
    }

    fseek(fp, fpos + section_size, SEEK_SET);
  } while (memcmp(section_header.section_identify, RITE_BINARY_EOF, sizeof(section_header.section_identify)) != 0);

  return irep;
}

mrb_value
mrb_load_irep_file_cxt(mrb_state *mrb, FILE* fp, mrbc_context *c)
{
  mrb_irep *irep = mrb_read_irep_file(mrb, fp);
  mrb_value val;
  struct RProc *proc;

  if (!irep) {
    irep_error(mrb);
    return mrb_nil_value();
  }
  proc = mrb_proc_new(mrb, irep);
  mrb_irep_decref(mrb, irep);
  if (c && c->no_exec) return mrb_obj_value(proc);
  val = mrb_context_run(mrb, proc, mrb_top_self(mrb), 0);
  return val;
}

mrb_value
mrb_load_irep_file(mrb_state *mrb, FILE* fp)
{
  return mrb_load_irep_file_cxt(mrb, fp, NULL);
}
#endif /* ENABLE_STDIO */<|MERGE_RESOLUTION|>--- conflicted
+++ resolved
@@ -101,27 +101,8 @@
       s = mrb_str_new(mrb, (char *)src, pool_data_len);
       src += pool_data_len;
       switch (tt) { //pool data
-<<<<<<< HEAD
-      case IREP_TT_FIXNUM:
-        {
-          mrb_value v = mrb_str_to_inum(mrb, s, 10, FALSE);
-
-          switch (mrb_type(v)) {
-          case MRB_TT_FIXNUM:
-            irep->pool[i].value.i = mrb_fixnum(v);
-            break;
-          case MRB_TT_FLOAT:
-            irep->pool[i].type = IREP_TT_FLOAT;
-            irep->pool[i].value.f = mrb_float(v);
-          default:
-             /* broken data; should not happen */
-            irep->pool[i].value.i = 0;
-          }
-        }
-=======
       case MRB_TT_FIXNUM:
         irep->pool[i] = mrb_str_to_inum(mrb, s, 10, FALSE);
->>>>>>> 54c5b12f
         break;
 
       case MRB_TT_FLOAT:
