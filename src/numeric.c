--- conflicted
+++ resolved
@@ -222,13 +222,7 @@
     char fmt[] = "%." MRB_STRINGIZE(FLO_TO_STR_PREC) "g";
     mrb_value str = mrb_float_to_str(mrb, flt, fmt);
     mrb_int len;
-<<<<<<< HEAD
-    char *p;
-    char *begp;
-    char *endp;
-=======
     char *begp, *p, *endp;
->>>>>>> 20d01f11
 
     insert_dot_zero:
     begp = RSTRING_PTR(str);
