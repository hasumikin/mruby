--- conflicted
+++ resolved
@@ -1750,23 +1750,6 @@
       if (MRB_PROC_ENV_P(p) && p->e.env->mid && p->e.env->mid != mid) { /* alias support */
         mid = p->e.env->mid;    /* restore old mid */
       }
-<<<<<<< HEAD
-      mrb_assert(bidx < irep->nregs);
-
-      blk = regs[bidx];
-      uint8_t nk = (b >> 4) & 0x0f;
-      if (nk > 0 && nk < CALL_MAXARGS) {  /* pack keyword arguments */
-        uint8_t n = b & 0x0f;
-        mrb_int kidx = a+(n==15?1:n)+1;
-        mrb_value kdict = hash_new_from_values(mrb, nk, regs+kidx);
-        regs[kidx] = kdict;
-        nk = 15;
-        b = n | (nk<<4);
-        bidx = kidx + 1;
-        regs[bidx] = blk;
-      }
-=======
->>>>>>> 6c6d8a98
 
       if (mid == 0 || !target_class) {
         mrb_value exc = mrb_exc_new_lit(mrb, E_NOMETHOD_ERROR, "super called outside of method");
@@ -1774,14 +1757,7 @@
         goto L_RAISE;
       }
       if ((target_class->flags & MRB_FL_CLASS_IS_PREPENDED) || target_class->tt == MRB_TT_MODULE) {
-<<<<<<< HEAD
-        target_class = mrb_vm_ci_target_class(ci);
-        if (!target_class || target_class->tt != MRB_TT_ICLASS) {
-          goto super_typeerror;
-        }
-=======
         goto super_typeerror;
->>>>>>> 6c6d8a98
       }
       recv = regs[0];
       if (!mrb_obj_is_kind_of(mrb, recv, target_class)) {
@@ -1791,19 +1767,9 @@
         mrb_exc_set(mrb, exc);
         goto L_RAISE;
       }
-<<<<<<< HEAD
-      if (!mrb_nil_p(blk) && !mrb_proc_p(blk)) {
-        blk = mrb_type_convert(mrb, blk, MRB_TT_PROC, MRB_SYM(to_proc));
-        /* The stack or ci stack might have been reallocated during
-           mrb_type_convert(), see #3622 and #3784 */
-        regs[bidx] = blk;
-        ci = mrb->c->ci;
-      }
-=======
 
       ARGUMENT_NORMALIZE(a, &b, OP_SUPER);
 
->>>>>>> 6c6d8a98
       cls = target_class->super;
       m = mrb_method_search_vm(mrb, &cls, mid);
       if (MRB_METHOD_UNDEF_P(m)) {
