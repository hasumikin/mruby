/*
** class.c - Class class
**
** See Copyright Notice in mruby.h
*/

#include "mruby.h"
#include <stdarg.h>
#include <stdio.h>
#include <ctype.h>
#include "mruby/class.h"
#include "mruby/proc.h"
#include "mruby/string.h"
#include "mruby/numeric.h"
#include "mruby/variable.h"
#include "mruby/array.h"
#include "error.h"

KHASH_DEFINE(mt, mrb_sym, struct RProc*, 1, kh_int_hash_func, kh_int_hash_equal)

typedef struct fc_result {
    mrb_sym name;
    struct RClass * klass;
    mrb_value path;
    struct RClass * track;
    struct fc_result *prev;
} fcresult_t;

void
mrb_gc_mark_mt(mrb_state *mrb, struct RClass *c)
{
  khiter_t k;
  khash_t(mt) *h = c->mt;

  if (!h) return;
  for (k = kh_begin(h); k != kh_end(h); k++) {
    if (kh_exist(h, k)){
      struct RProc *m = kh_value(h, k);
      if (m) {
	mrb_gc_mark(mrb, (struct RBasic*)m);
      }
    }
  }
}

size_t
mrb_gc_mark_mt_size(mrb_state *mrb, struct RClass *c)
{
  khash_t(mt) *h = c->mt;

  if (!h) return 0;
  return kh_size(h);
}

void
mrb_gc_free_mt(mrb_state *mrb, struct RClass *c)
{
  kh_destroy(mt, c->mt);
}

void
mrb_name_class(mrb_state *mrb, struct RClass *c, mrb_sym name)
{
  mrb_obj_iv_set(mrb, (struct RObject*)c,
                 mrb_intern(mrb, "__classid__"), mrb_symbol_value(name));
}

#define make_metaclass(mrb, c) prepare_singleton_class((mrb), (struct RBasic*)(c))

static void
prepare_singleton_class(mrb_state *mrb, struct RBasic *o)
{
  struct RClass *sc, *c;

  if (o->c->tt == MRB_TT_SCLASS) return;
  sc = (struct RClass*)mrb_obj_alloc(mrb, MRB_TT_SCLASS, mrb->class_class);
  sc->mt = 0;
  sc->iv = 0;
  if (o->tt == MRB_TT_CLASS) {
    c = (struct RClass*)o;
    if (!c->super) {
      sc->super = mrb->class_class;
    }
    else {
      sc->super = c->super->c;
    }
  }
  else if (o->tt == MRB_TT_SCLASS) {
    c = (struct RClass*)o;
    make_metaclass(mrb, c->super);
    sc->super = c->super->c;
  }
  else {
    sc->super = o->c;
  }
  o->c = sc;
  mrb_field_write_barrier(mrb, (struct RBasic*)o, (struct RBasic*)sc);
  mrb_field_write_barrier(mrb, (struct RBasic*)sc, (struct RBasic*)o);
  mrb_obj_iv_set(mrb, (struct RObject*)sc, mrb_intern(mrb, "__attached__"), mrb_obj_value(o));
}

struct RClass*
mrb_define_module_id(mrb_state *mrb, mrb_sym name)
{
  struct RClass *m = mrb_module_new(mrb);

  mrb_obj_iv_set(mrb, (struct RObject*)mrb->object_class,
             name, mrb_obj_value(m));
  mrb_name_class(mrb, m, name);

  return m;
}

struct RClass*
mrb_define_module(mrb_state *mrb, const char *name)
{
  return mrb_define_module_id(mrb, mrb_intern(mrb, name));
}

static void
setup_class(mrb_state *mrb, mrb_value outer, struct RClass *c, mrb_sym id)
{
  mrb_name_class(mrb, c, id);
  mrb_const_set(mrb, outer, id, mrb_obj_value(c));
  mrb_obj_iv_set(mrb, (struct RObject*)c,
                 mrb_intern(mrb, "__outer__"), outer);
}

struct RClass*
mrb_class_outer_module(mrb_state *mrb, struct RClass *c)
{
  mrb_value outer;

  outer = mrb_obj_iv_get(mrb, (struct RObject*)c, mrb_intern(mrb, "__outer__"));
  if (mrb_nil_p(outer)) return 0;
  return mrb_class_ptr(outer);
}

struct RClass*
mrb_vm_define_module(mrb_state *mrb, mrb_value outer, mrb_sym id)
{
  struct RClass *c;
  mrb_value v;

  if (mrb_const_defined(mrb, outer, id)) {
    v = mrb_const_get(mrb, outer, id);
    c = mrb_class_ptr(v);
  }
  else {
    c = mrb_module_new(mrb);
    setup_class(mrb, outer, c, id);
  }
  return c;
}

struct RClass*
mrb_define_class_id(mrb_state *mrb, mrb_sym name, struct RClass *super)
{
  struct RClass *c = mrb_class_new(mrb, super);

  mrb_obj_iv_set(mrb, (struct RObject*)mrb->object_class,
                 name, mrb_obj_value(c));
  mrb_name_class(mrb, c, name);

  return c;
}

struct RClass*
mrb_define_class(mrb_state *mrb, const char *name, struct RClass *super)
{
  struct RClass *c;
  c = mrb_define_class_id(mrb, mrb_intern(mrb, name), super);
  return c;
}

struct RClass*
mrb_vm_define_class(mrb_state *mrb, mrb_value outer, mrb_value super, mrb_sym id)
{
  struct RClass *c, *s;

  if (mrb_const_defined(mrb, outer, id)) {
    mrb_value v = mrb_const_get(mrb, outer, id);

    mrb_check_type(mrb, v, MRB_TT_CLASS);
    c = mrb_class_ptr(v);
    if (!mrb_nil_p(super)) {
      if (mrb_type(super) != MRB_TT_CLASS) {
        mrb_raisef(mrb, E_TYPE_ERROR, "superclass must be a Class (%s given)", mrb_obj_classname(mrb, super));
      }

      if (!c->super || mrb_class_ptr(super) != mrb_class_real(c->super)) {
        mrb_raisef(mrb, E_TYPE_ERROR, "superclass mismatch for class %s", mrb_sym2name(mrb, id));
      }
    }
    return c;
  }

  if (!mrb_nil_p(super)) {
    if (mrb_type(super) != MRB_TT_CLASS) {
      mrb_raisef(mrb, E_TYPE_ERROR, "superclass must be a Class (%s given)", mrb_obj_classname(mrb, super));
    }
    s = mrb_class_ptr(super);
  }
  else {
    s = mrb->object_class;
  }

  c = mrb_class_new(mrb, s);
  setup_class(mrb, outer, c, id);
  mrb_funcall(mrb, mrb_obj_value(s), "inherited", 1, mrb_obj_value(c));

  return c;
}

static struct RClass *
class_from_sym(mrb_state *mrb, struct RClass *klass, mrb_sym id)
{
  mrb_value c = mrb_const_get(mrb, mrb_obj_value(klass), id);

  if (mrb_type(c) != MRB_TT_MODULE && mrb_type(c) != MRB_TT_CLASS) {
    mrb_raisef(mrb, E_TYPE_ERROR, "%s is not a class/module", mrb_sym2name(mrb, id));
  }
  return mrb_class_ptr(c);
}

struct RClass *
mrb_class_get(mrb_state *mrb, const char *name)
{
  return class_from_sym(mrb, mrb->object_class, mrb_intern(mrb, name));
}

/*!
 * Defines a class under the namespace of \a outer.
 * \param outer  a class which contains the new class.
 * \param id     name of the new class
 * \param super  a class from which the new class will derive.
 *               NULL means \c Object class.
 * \return the created class
 * \throw TypeError if the constant name \a name is already taken but
 *                  the constant is not a \c Class.
 * \throw NameError if the class is already defined but the class can not
 *                  be reopened because its superclass is not \a super.
 * \post top-level constant named \a name refers the returned class.
 *
 * \note if a class named \a name is already defined and its superclass is
 *       \a super, the function just returns the defined class.
 */
struct RClass *
mrb_define_class_under(mrb_state *mrb, struct RClass *outer, const char *name, struct RClass *super)
{
  struct RClass * c;
  mrb_sym id = mrb_intern(mrb, name);

  if (mrb_const_defined_at(mrb, outer, id)) {
    c = class_from_sym(mrb, outer, id);
    if (mrb_class_real(c->super) != super) {
        mrb_name_error(mrb, id, "%s is already defined", mrb_sym2name(mrb, id));
    }
    return c;
  }
  if (!super) {
    mrb_warn("no super class for `%s::%s', Object assumed",
             mrb_obj_classname(mrb, mrb_obj_value(outer)), mrb_sym2name(mrb, id));
  }
  c = mrb_class_new(mrb, super);
  setup_class(mrb, mrb_obj_value(outer), c, id);

  return c;
}

struct RClass *
mrb_define_module_under(mrb_state *mrb, struct RClass *outer, const char *name)
{
  struct RClass * c;
  mrb_sym id = mrb_intern(mrb, name);

  if (mrb_const_defined_at(mrb, outer, id)) {
    c = class_from_sym(mrb, outer, id);
    return c;
  }
  c = mrb_module_new(mrb);
  setup_class(mrb, mrb_obj_value(outer), c, id);

  return c;
}

void
mrb_define_method_raw(mrb_state *mrb, struct RClass *c, mrb_sym mid, struct RProc *p)
{
  khash_t(mt) *h = c->mt;
  khiter_t k;

  if (!h) h = c->mt = kh_init(mt, mrb);
  k = kh_put(mt, h, mid);
  kh_value(h, k) = p;
  if (p) {
    mrb_field_write_barrier(mrb, (struct RBasic *)c, (struct RBasic *)p);
  }
}

void
mrb_define_method_id(mrb_state *mrb, struct RClass *c, mrb_sym mid, mrb_func_t func, int aspec)
{
  struct RProc *p;

  p = mrb_proc_new_cfunc(mrb, func);
  p->target_class = c;
  mrb_define_method_raw(mrb, c, mid, p);
}

void
mrb_define_method(mrb_state *mrb, struct RClass *c, const char *name, mrb_func_t func, int aspec)
{
  mrb_define_method_id(mrb, c, mrb_intern(mrb, name), func, aspec);
}

void
mrb_define_method_vm(mrb_state *mrb, struct RClass *c, mrb_sym name, mrb_value body)
{
  khash_t(mt) *h = c->mt;
  khiter_t k;
  struct RProc *p;

  if (!h) h = c->mt = kh_init(mt, mrb);
  k = kh_put(mt, h, name);
  p = mrb_proc_ptr(body);
  kh_value(h, k) = p;
  if (p) {
    mrb_field_write_barrier(mrb, (struct RBasic *)c, (struct RBasic *)p);
  }
}

static mrb_value
check_type(mrb_state *mrb, mrb_value val, enum mrb_vtype t, const char *c, const char *m)
{
  mrb_value tmp;

  tmp = mrb_check_convert_type(mrb, val, t, c, m);
  if (mrb_nil_p(tmp)) {
    mrb_raisef(mrb, E_TYPE_ERROR, "expected %s", c);
  }
  return tmp;
}

static mrb_value
to_str(mrb_state *mrb, mrb_value val)
{
  return check_type(mrb, val, MRB_TT_STRING, "String", "to_str");
}

static mrb_value
to_ary(mrb_state *mrb, mrb_value val)
{
  return check_type(mrb, val, MRB_TT_ARRAY, "Array", "to_ary");
}

static mrb_value
to_hash(mrb_state *mrb, mrb_value val)
{
  return check_type(mrb, val, MRB_TT_HASH, "Hash", "to_hash");
}

/*
  retrieve arguments from mrb_state.

  mrb_get_args(mrb, format, ...)
  
  returns number of arguments parsed.

  fortmat specifiers:

   o: Object [mrb_value]
   S: String [mrb_value]
   A: Array [mrb_value]
   H: Hash [mrb_value]
   s: String [char*,int]
   z: String [char*]
   a: Array [mrb_value*,int]
   f: Float [mrb_float]
   i: Integer [mrb_int]
   b: Binary [int]
   n: Symbol [mrb_sym]
   &: Block [mrb_value]
   *: rest argument [mrb_value*,int]
   |: optional
 */
int
mrb_get_args(mrb_state *mrb, const char *format, ...)
{
  char c;
  int i = 0;
  mrb_value *sp = mrb->stack + 1;
  va_list ap;
  int argc = mrb->ci->argc;
  int opt = 0;

  va_start(ap, format);
  if (argc < 0) {
    struct RArray *a = mrb_ary_ptr(mrb->stack[1]);

    argc = a->len;
    sp = a->ptr;
  }
  while ((c = *format++)) {
    switch (c) {
    case '|': case '*': case '&':
      break;
    default:
      if (argc <= i && !opt) {
	mrb_raise(mrb, E_ARGUMENT_ERROR, "wrong number of arguments");
      }
    }

    switch (c) {
    case 'o':
      {
        mrb_value *p;

        p = va_arg(ap, mrb_value*);
	if (i < argc) {
	  *p = *sp++;
	  i++;
	}
      }
      break;
    case 'S':
      {
        mrb_value *p;

        p = va_arg(ap, mrb_value*);
	if (i < argc) {
	  *p = to_str(mrb, *sp++);
	  i++;
	}
      }
      break;
    case 'A':
      {
        mrb_value *p;

        p = va_arg(ap, mrb_value*);
	if (i < argc) {
	  *p = to_ary(mrb, *sp++);
	  i++;
	}
      }
      break;
    case 'H':
      {
        mrb_value *p;

        p = va_arg(ap, mrb_value*);
	if (i < argc) {
	  *p = to_hash(mrb, *sp++);
	  i++;
	}
      }
      break;
    case 's':
      {
	mrb_value ss;
        struct RString *s;
        char **ps = 0;
        int *pl = 0;

	ps = va_arg(ap, char**);
	pl = va_arg(ap, int*);
	if (i < argc) {
	  ss = to_str(mrb, *sp++);
	  s = mrb_str_ptr(ss);
	  *ps = s->ptr;
	  *pl = s->len;
	  i++;
	}
      }
      break;
    case 'z':
      {
	mrb_value ss;
        struct RString *s;
        char **ps;

	ps = va_arg(ap, char**);
	if (i < argc) {
	  ss = to_str(mrb, *sp++);
	  s = mrb_str_ptr(ss);
	  if (strlen(s->ptr) != s->len) {
	    mrb_raise(mrb, E_ARGUMENT_ERROR, "String contains NUL");
	  }
	  *ps = s->ptr;
	  i++;
	}
      }
      break;
    case 'a':
      {
	mrb_value aa;
        struct RArray *a;
        mrb_value **pb;
        int *pl;

	pb = va_arg(ap, mrb_value**);
	pl = va_arg(ap, int*);
	if (i < argc) {
	  aa = to_ary(mrb, *sp++);
	  a = mrb_ary_ptr(aa);
	  *pb = a->ptr;
	  *pl = a->len;
	  i++;
	}
      }
      break;
    case 'f':
      {
        mrb_float *p;

        p = va_arg(ap, mrb_float*);
	if (i < argc) {
	  switch (mrb_type(*sp)) {
	  case MRB_TT_FLOAT:
	    *p = mrb_float(*sp);
	    break;
	  case MRB_TT_FIXNUM:
	    *p = (mrb_float)mrb_fixnum(*sp);
	    break;
	  case MRB_TT_STRING:
	    mrb_raise(mrb, E_TYPE_ERROR, "String can't be coerced into Float");
	    break;
	  default:
	    {
	      mrb_value tmp;

	      tmp = mrb_convert_type(mrb, *sp, MRB_TT_FLOAT, "Float", "to_f");
	      *p = mrb_float(tmp);
	    }
	    break;
	  }
	  sp++;
	  i++;
	}
      }
      break;
    case 'i':
      {
        mrb_int *p;

        p = va_arg(ap, mrb_int*);
	if (i < argc) {
	  switch (mrb_type(*sp)) {
	  case MRB_TT_FIXNUM:
	    *p = mrb_fixnum(*sp);
	    break;
	  case MRB_TT_FLOAT:
	    {
	      mrb_float f = mrb_float(*sp);

	      if (!FIXABLE(f)) {
		mrb_raise(mrb, E_RANGE_ERROR, "float too big for int");
	      }
	      *p = (mrb_int)f;
	    }
	    break;
	  case MRB_TT_FALSE:
	    *p = 0;
	    break;
	  default:
	    {
	      mrb_value tmp;

	      tmp = mrb_convert_type(mrb, *sp, MRB_TT_FIXNUM, "Integer", "to_int");
	      *p = mrb_fixnum(tmp);
	    }
	    break;
	  }
	  sp++;
	  i++;
	}
      }
      break;
    case 'b':
      {
	int *boolp = va_arg(ap, int*);

	if (i < argc) {
	  mrb_value b = *sp++;
	  *boolp = mrb_test(b);
	  i++;
	}
      }
      break;
    case 'n':
      {
	mrb_sym *symp;

	symp = va_arg(ap, mrb_sym*);
	if (i < argc) {
	  mrb_value ss;

	  ss = *sp++;
	  if (mrb_type(ss) == MRB_TT_SYMBOL) {
	    *symp = mrb_symbol(ss);
	  }
	  else if (mrb_string_p(ss)) {
	    *symp = mrb_intern_str(mrb, to_str(mrb, ss));
	  }
	  else {
	    mrb_value obj = mrb_funcall(mrb, ss, "inspect", 0);
	    mrb_raisef(mrb, E_TYPE_ERROR, "%s is not a symbol",
		       mrb_string_value_ptr(mrb, obj));
	  }
	  i++;
	}
      }
      break;

    case '&':
      {
        mrb_value *p, *bp;

        p = va_arg(ap, mrb_value*);
        if (mrb->ci->argc < 0) {
          bp = mrb->stack + 2;
        }
	else {
          bp = mrb->stack + mrb->ci->argc + 1;
	}
        *p = *bp;
      }
      break;
    case '|':
      opt = 1;
      break;

    case '*':
      {
        mrb_value **var;
	int *pl;

        var = va_arg(ap, mrb_value**);
        pl = va_arg(ap, int*);
        if (argc > i) {
          *pl = argc-i;
          if (*pl > 0) {
	    *var = sp;
            i = argc;
          }
	  i = argc;
	  sp += *pl;
        }
        else {
          *pl = 0;
          *var = NULL;
        }
      }
      break;
    default:
      mrb_raisef(mrb, E_ARGUMENT_ERROR, "invalid argument specifier %c", c);
      break;
    }
  }
  if (!c && argc > i) {
    mrb_raise(mrb, E_ARGUMENT_ERROR, "wrong number of arguments");
  }
  va_end(ap);
  return i;
}

static struct RClass*
boot_defclass(mrb_state *mrb, struct RClass *super)
{
  struct RClass *c;

  c = (struct RClass*)mrb_obj_alloc(mrb, MRB_TT_CLASS, mrb->class_class);
  c->super = super ? super : mrb->object_class;
  mrb_field_write_barrier(mrb, (struct RBasic*)c, (struct RBasic*)super);
  c->mt = kh_init(mt, mrb);
  return c;
}

void
mrb_include_module(mrb_state *mrb, struct RClass *c, struct RClass *m)
{
  struct RClass *ins_pos;

  ins_pos = c;
  while (m) {
    struct RClass *p = c, *ic;
    int superclass_seen = 0;

    while(p) {
      if (c != p && p->tt == MRB_TT_CLASS) {
	superclass_seen = 1;
      }
      else if (p->mt == m->mt){
	if (p->tt == MRB_TT_ICLASS && !superclass_seen) {
	  ins_pos = p;
	}
	goto skip;
      }
      p = p->super;
    }
    ic = (struct RClass*)mrb_obj_alloc(mrb, MRB_TT_ICLASS, mrb->class_class);
    if (m->tt == MRB_TT_ICLASS) {
      ic->c = m->c;
    }
    else {
      ic->c = m;
    }
    ic->mt = m->mt;
    ic->iv = m->iv;
    ic->super = ins_pos->super;
    ins_pos->super = ic;
    mrb_field_write_barrier(mrb, (struct RBasic*)ins_pos, (struct RBasic*)ic);
    ins_pos = ic;
  skip:
    m = m->super;
  }
}

static mrb_value
mrb_mod_append_features(mrb_state *mrb, mrb_value mod)
{
  mrb_value klass;

  mrb_check_type(mrb, mod, MRB_TT_MODULE);
  mrb_get_args(mrb, "o", &klass);
  mrb_include_module(mrb, mrb_class_ptr(klass), mrb_class_ptr(mod));
  return mod;
}

static mrb_value
mrb_mod_include(mrb_state *mrb, mrb_value klass)
{
  mrb_value *argv;
  int argc, i;

  mrb_get_args(mrb, "*", &argv, &argc);
  for (i=0; i<argc; i++) {
    mrb_check_type(mrb, argv[i], MRB_TT_MODULE);
  }
  while (argc--) {
    mrb_funcall(mrb, argv[argc], "append_features", 1, klass);
    mrb_funcall(mrb, argv[argc], "included", 1, klass);
  }

  return klass;
}

/* 15.2.2.4.28 */
/*
 *  call-seq:
 *     mod.include?(module)    -> true or false
 *
 *  Returns <code>true</code> if <i>module</i> is included in
 *  <i>mod</i> or one of <i>mod</i>'s ancestors.
 *
 *     module A
 *     end
 *     class B
 *       include A
 *     end
 *     class C < B
 *     end
 *     B.include?(A)   #=> true
 *     C.include?(A)   #=> true
 *     A.include?(A)   #=> false
 */
static mrb_value
mrb_mod_include_p(mrb_state *mrb, mrb_value mod)
{
  mrb_value mod2;
  struct RClass *c = mrb_class_ptr(mod);

  mrb_get_args(mrb, "o", &mod2);
  mrb_check_type(mrb, mod2, MRB_TT_MODULE);

  while (c) {
    if (c->tt == MRB_TT_ICLASS) {
      if (c->c == mrb_class_ptr(mod2)) return mrb_true_value();
    }
    c = c->super;
  }
  return mrb_false_value();
}
 
static mrb_value
mrb_mod_ancestors(mrb_state *mrb, mrb_value self)
{
  mrb_value result;
  struct RClass *c = mrb_class_ptr(self);

  result = mrb_ary_new(mrb);
  while (c) {
    if (c->tt == MRB_TT_ICLASS) {
      mrb_ary_push(mrb, result, mrb_obj_value(c->c));
    }
    else {
      mrb_ary_push(mrb, result, mrb_obj_value(c));
    }
    c = c->super;
  }

  return result;
}

static mrb_value
mrb_mod_extend_object(mrb_state *mrb, mrb_value mod)
{
  mrb_value obj;

  mrb_check_type(mrb, mod, MRB_TT_MODULE);
  mrb_get_args(mrb, "o", &obj);
  mrb_include_module(mrb, mrb_class_ptr(mrb_singleton_class(mrb, obj)), mrb_class_ptr(mod));
  return mod;
}

static mrb_value
mrb_mod_included_modules(mrb_state *mrb, mrb_value self)
{
  mrb_value result;
  struct RClass *c = mrb_class_ptr(self);

  result = mrb_ary_new(mrb);
  while (c) {
    if (c->tt == MRB_TT_ICLASS) {
      mrb_ary_push(mrb, result, mrb_obj_value(c->c));
    }
    c = c->super;
  }

  return result;
}

mrb_value class_instance_method_list(mrb_state*, int, mrb_value*, struct RClass*, int);

/* 15.2.2.4.33 */
/*
 *  call-seq:
 *     mod.instance_methods(include_super=true)   -> array
 *
 *  Returns an array containing the names of the public and protected instance
 *  methods in the receiver. For a module, these are the public and protected methods;
 *  for a class, they are the instance (not singleton) methods. With no
 *  argument, or with an argument that is <code>false</code>, the
 *  instance methods in <i>mod</i> are returned, otherwise the methods
 *  in <i>mod</i> and <i>mod</i>'s superclasses are returned.
 *
 *     module A
 *       def method1()  end
 *     end
 *     class B
 *       def method2()  end
 *     end
 *     class C < B
 *       def method3()  end
 *     end
 *
 *     A.instance_methods                #=> [:method1]
 *     B.instance_methods(false)         #=> [:method2]
 *     C.instance_methods(false)         #=> [:method3]
 *     C.instance_methods(true).length   #=> 43
 */

static mrb_value
mrb_mod_instance_methods(mrb_state *mrb, mrb_value mod)
{
  mrb_value *argv;
  int argc;
  struct RClass *c = mrb_class_ptr(mod);

  mrb_get_args(mrb, "*", &argv, &argc);
  return class_instance_method_list(mrb, argc, argv, c, 0);
}

mrb_value mrb_yield_internal(mrb_state *mrb, mrb_value b, int argc, mrb_value *argv, mrb_value self, struct RClass *c);

/* 15.2.2.4.35 */
/*
 *  call-seq:
 *     mod.class_eval {| | block }  -> obj
 *     mod.module_eval {| | block } -> obj
 *
 *  Evaluates block in the context of _mod_. This can
 *  be used to add methods to a class. <code>module_eval</code> returns
 *  the result of evaluating its argument.
 */

mrb_value
mrb_mod_module_eval(mrb_state *mrb, mrb_value mod)
{
  mrb_value a, b;
  struct RClass *c;

  if (mrb_get_args(mrb, "|S&", &a, &b) == 1) {
    mrb_raise(mrb, E_NOTIMP_ERROR, "module_eval/class_eval with string not implemented");
  }
  c = mrb_class_ptr(mod);
  return mrb_yield_internal(mrb, b, 0, 0, mod, c);
}

mrb_value
mrb_singleton_class(mrb_state *mrb, mrb_value v)
{
  struct RBasic *obj;

  switch (mrb_type(v)) {
  case MRB_TT_FALSE:
    if (mrb_nil_p(v))
      return mrb_obj_value(mrb->nil_class);
    return mrb_obj_value(mrb->false_class);
  case MRB_TT_TRUE:
    return mrb_obj_value(mrb->true_class);
  case MRB_TT_MAIN:
  case MRB_TT_VOIDP:
    return mrb_obj_value(mrb->object_class);
  case MRB_TT_SYMBOL:
  case MRB_TT_FIXNUM:
  case MRB_TT_FLOAT:
    mrb_raise(mrb, E_TYPE_ERROR, "can't define singleton");
    return mrb_nil_value();    /* not reached */
  default:
    break;
  }
  obj = mrb_object(v);
  prepare_singleton_class(mrb, obj);
  return mrb_obj_value(obj->c);
}

void
mrb_define_singleton_method(mrb_state *mrb, struct RObject *o, const char *name, mrb_func_t func, int aspec)
{
  prepare_singleton_class(mrb, (struct RBasic*)o);
  mrb_define_method_id(mrb, o->c, mrb_intern(mrb, name), func, aspec);
}

void
mrb_define_class_method(mrb_state *mrb, struct RClass *c, const char *name, mrb_func_t func, int aspec)
{
  mrb_define_singleton_method(mrb, (struct RObject*)c, name, func, aspec);
}

void
mrb_define_module_function(mrb_state *mrb, struct RClass *c, const char *name, mrb_func_t func, int aspec)
{
  mrb_define_class_method(mrb, c, name, func, aspec);
  mrb_define_method(mrb, c, name, func, aspec);
}

struct RProc*
mrb_method_search_vm(mrb_state *mrb, struct RClass **cp, mrb_sym mid)
{
  khiter_t k;
  struct RProc *m;
  struct RClass *c = *cp;

  while (c) {
    khash_t(mt) *h = c->mt;

    if (h) {
      k = kh_get(mt, h, mid);
      if (k != kh_end(h)) {
        m = kh_value(h, k);
        if (!m) break;
        *cp = c;
        return m;
      }
    }
    c = c->super;
  }
  return 0;                  /* no method */
}

struct RProc*
mrb_method_search(mrb_state *mrb, struct RClass* c, mrb_sym mid)
{
  struct RProc *m;

  m = mrb_method_search_vm(mrb, &c, mid);
  if (!m) {
    mrb_value inspect = mrb_funcall(mrb, mrb_obj_value(c), "inspect", 0);
    if (RSTRING_LEN(inspect) > 64) {
      inspect = mrb_any_to_s(mrb, mrb_obj_value(c));
    }
    mrb_raisef(mrb, E_NAME_ERROR, "undefined method '%s' for class %s",
        mrb_sym2name(mrb, mid), RSTRING_PTR(inspect));
  }
  return m;
}

void
mrb_obj_call_init(mrb_state *mrb, mrb_value obj, int argc, mrb_value *argv)
{
  mrb_funcall_argv(mrb, obj, mrb->init_sym, argc, argv);
}

/*
 *  call-seq:
 *     class.new(args, ...)    ->  obj
 *
 *  Calls <code>allocate</code> to create a new object of
 *  <i>class</i>'s class, then invokes that object's
 *  <code>initialize</code> method, passing it <i>args</i>.
 *  This is the method that ends up getting called whenever
 *  an object is constructed using .new.
 *
 */
mrb_value
mrb_class_new_instance(mrb_state *mrb, int argc, mrb_value *argv, struct RClass * klass)
{
  mrb_value obj;
  struct RClass * c = (struct RClass*)mrb_obj_alloc(mrb, klass->tt, klass);
  c->super = klass;
  obj = mrb_obj_value(c);
  mrb_obj_call_init(mrb, obj, argc, argv);
  return obj;
}

mrb_value
mrb_class_new_instance_m(mrb_state *mrb, mrb_value klass)
{
  mrb_value *argv;
  mrb_value blk;
  struct RClass *k = mrb_class_ptr(klass);
  struct RClass *c;
  int argc;
  mrb_value obj;

  mrb_get_args(mrb, "*&", &argv, &argc, &blk);
  c = (struct RClass*)mrb_obj_alloc(mrb, k->tt, k);
  c->super = k;
  obj = mrb_obj_value(c);
  mrb_funcall_with_block(mrb, obj, mrb->init_sym, argc, argv, blk);

  return obj;
}

mrb_value
mrb_instance_new(mrb_state *mrb, mrb_value cv)
{
  struct RClass *c = mrb_class_ptr(cv);
  struct RObject *o;
  enum mrb_vtype ttype = MRB_INSTANCE_TT(c);
  mrb_value obj, blk;
  mrb_value *argv;
  int argc;

  if (ttype == 0) ttype = MRB_TT_OBJECT;
  o = (struct RObject*)mrb_obj_alloc(mrb, ttype, c);
  obj = mrb_obj_value(o);
  mrb_get_args(mrb, "*&", &argv, &argc, &blk);
  mrb_funcall_with_block(mrb, obj, mrb->init_sym, argc, argv, blk);

  return obj;
}

mrb_value
mrb_class_new_class(mrb_state *mrb, mrb_value cv)
{
  mrb_value super;
  struct RClass *new_class;

  if (mrb_get_args(mrb, "|o", &super) == 0) {
    super = mrb_obj_value(mrb->object_class);
  }
  new_class = mrb_class_new(mrb, mrb_class_ptr(super));
  return mrb_obj_value(new_class);
}

mrb_value
mrb_class_superclass(mrb_state *mrb, mrb_value klass)
{
  struct RClass *c;

  c = mrb_class_ptr(klass);
  c = c->super;
  while (c && c->tt == MRB_TT_ICLASS) {
    c = c->super;
  }
  if (!c) return mrb_nil_value();
  return mrb_obj_value(c);
}

static mrb_value
mrb_bob_init(mrb_state *mrb, mrb_value cv)
{
  return mrb_nil_value();
}

static mrb_value
mrb_bob_not(mrb_state *mrb, mrb_value cv)
{
  if (mrb_test(cv))
    return mrb_false_value();
  return mrb_true_value();
}

/* 15.3.1.3.30 */
/*
 *  call-seq:
 *     obj.method_missing(symbol [, *args] )   -> result
 *
 *  Invoked by Ruby when <i>obj</i> is sent a message it cannot handle.
 *  <i>symbol</i> is the symbol for the method called, and <i>args</i>
 *  are any arguments that were passed to it. By default, the interpreter
 *  raises an error when this method is called. However, it is possible
 *  to override the method to provide more dynamic behavior.
 *  If it is decided that a particular method should not be handled, then
 *  <i>super</i> should be called, so that ancestors can pick up the
 *  missing method.
 *  The example below creates
 *  a class <code>Roman</code>, which responds to methods with names
 *  consisting of roman numerals, returning the corresponding integer
 *  values.
 *
 *     class Roman
 *       def romanToInt(str)
 *         # ...
 *       end
 *       def method_missing(methId)
 *         str = methId.id2name
 *         romanToInt(str)
 *       end
 *     end
 *
 *     r = Roman.new
 *     r.iv      #=> 4
 *     r.xxiii   #=> 23
 *     r.mm      #=> 2000
 */
static mrb_value
mrb_bob_missing(mrb_state *mrb, mrb_value mod)
{
  mrb_value name, *a;
  int alen;
  mrb_value inspect;

  mrb_get_args(mrb, "o*", &name, &a, &alen);
  if (!mrb_symbol_p(name)) {
    mrb_raise(mrb, E_TYPE_ERROR, "name should be a symbol");
  }

  inspect = mrb_funcall(mrb, mod, "inspect", 0);
  if (RSTRING_LEN(inspect) > 64) {
    inspect = mrb_any_to_s(mrb, mod);
  }

  mrb_raisef(mrb, E_NOMETHOD_ERROR, "undefined method '%s' for %s",
      mrb_sym2name(mrb, mrb_symbol(name)), RSTRING_PTR(inspect));
  /* not reached */
  return mrb_nil_value();
}

int
mrb_obj_respond_to(struct RClass* c, mrb_sym mid)
{
  khiter_t k;

  while (c) {
    khash_t(mt) *h = c->mt;

    if (h) {
      k = kh_get(mt, h, mid);
      if (k != kh_end(h)) {
        if (kh_value(h, k)) {
          return TRUE;		/* method exists */
        }
        else {
          return FALSE;		/* undefined method */
        }
      }
    }
    c = c->super;
  }
  return FALSE;			/* no method */
}

int
mrb_respond_to(mrb_state *mrb, mrb_value obj, mrb_sym mid)
{
  return mrb_obj_respond_to(mrb_class(mrb, obj), mid);
}

mrb_value
mrb_class_path(mrb_state *mrb, struct RClass *c)
{
  mrb_value path;
  const char *name;
  int len;

  path = mrb_obj_iv_get(mrb, (struct RObject*)c, mrb_intern(mrb, "__classpath__"));
  if (mrb_nil_p(path)) {
    struct RClass *outer = mrb_class_outer_module(mrb, c);
    mrb_sym sym = mrb_class_sym(mrb, c, outer);
    if (sym == 0) {
      return mrb_nil_value();
    }
    else if (outer && outer != mrb->object_class) {
      mrb_value base = mrb_class_path(mrb, outer);
      path = mrb_str_plus(mrb, base, mrb_str_new(mrb, "::", 2));
      name = mrb_sym2name_len(mrb, sym, &len);
      mrb_str_concat(mrb, path, mrb_str_new(mrb, name, len));
    }
    else {
      name = mrb_sym2name_len(mrb, sym, &len);
      path = mrb_str_new(mrb, name, len);
    }
    mrb_obj_iv_set(mrb, (struct RObject*)c, mrb_intern(mrb, "__classpath__"), path);
  }
  return path;
}

struct RClass *
mrb_class_real(struct RClass* cl)
{
  while ((cl->tt == MRB_TT_SCLASS) || (cl->tt == MRB_TT_ICLASS)) {
    cl = cl->super;
  }
  return cl;
}

const char*
mrb_class_name(mrb_state *mrb, struct RClass* c)
{
  mrb_value path = mrb_class_path(mrb, c);
  if (mrb_nil_p(path)) {
    char buf[32];

    snprintf(buf, 32, "#<Class:%p>", c);
    path = mrb_str_new_cstr(mrb, buf);
  }
  return mrb_str_ptr(path)->ptr;
}

const char*
mrb_obj_classname(mrb_state *mrb, mrb_value obj)
{
  return mrb_class_name(mrb, mrb_obj_class(mrb, obj));
}

/*!
 * Ensures a class can be derived from super.
 *
 * \param super a reference to an object.
 * \exception TypeError if \a super is not a Class or \a super is a singleton class.
 */
void
mrb_check_inheritable(mrb_state *mrb, struct RClass *super)
{
  if (super->tt != MRB_TT_CLASS) {
    mrb_raisef(mrb, E_TYPE_ERROR, "superclass must be a Class (%s given)",
           mrb_obj_classname(mrb, mrb_obj_value(super)));
  }
  if (super->tt == MRB_TT_SCLASS) {
    mrb_raise(mrb, E_TYPE_ERROR, "can't make subclass of singleton class");
  }
  if (super == mrb->class_class) {
    mrb_raise(mrb, E_TYPE_ERROR, "can't make subclass of Class");
  }
}

/*!
 * Creates a new class.
 * \param super     a class from which the new class derives.
 * \exception TypeError \a super is not inheritable.
 * \exception TypeError \a super is the Class class.
 */
struct RClass *
mrb_class_new(mrb_state *mrb, struct RClass *super)
{
  struct RClass *c;

  if (super) {
    mrb_check_inheritable(mrb, super);
  }
  c = boot_defclass(mrb, super);
  if (super){
    MRB_SET_INSTANCE_TT(c, MRB_INSTANCE_TT(super));
  }
  make_metaclass(mrb, c);

  return c;
}

/*!
 * Creates a new module.
 */
struct RClass *
mrb_module_new(mrb_state *mrb)
{
  struct RClass *m = (struct RClass*)mrb_obj_alloc(mrb, MRB_TT_MODULE, mrb->module_class);
  m->mt = kh_init(mt, mrb);

  return m;
}

/*
 *  call-seq:
 *     obj.class    => class
 *
 *  Returns the class of <i>obj</i>, now preferred over
 *  <code>Object#type</code>, as an object's type in Ruby is only
 *  loosely tied to that object's class. This method must always be
 *  called with an explicit receiver, as <code>class</code> is also a
 *  reserved word in Ruby.
 *
 *     1.class      #=> Fixnum
 *     self.class   #=> Object
 */

struct RClass*
mrb_obj_class(mrb_state *mrb, mrb_value obj)
{
    return mrb_class_real(mrb_class(mrb, obj));
}

void
mrb_alias_method(mrb_state *mrb, struct RClass *c, mrb_sym a, mrb_sym b)
{
  struct RProc *m = mrb_method_search(mrb, c, b);

  mrb_define_method_vm(mrb, c, a, mrb_obj_value(m));
}

/*!
 * Defines an alias of a method.
 * \param klass  the class which the original method belongs to
 * \param name1  a new name for the method
 * \param name2  the original name of the method
 */
void
mrb_define_alias(mrb_state *mrb, struct RClass *klass, const char *name1, const char *name2)
{
  mrb_alias_method(mrb, klass, mrb_intern(mrb, name1), mrb_intern(mrb, name2));
}

/*
 * call-seq:
 *   mod.to_s   -> string
 *
 * Return a string representing this module or class. For basic
 * classes and modules, this is the name. For singletons, we
 * show information on the thing we're attached to as well.
 */

static mrb_value
mrb_mod_to_s(mrb_state *mrb, mrb_value klass)
{
  if (mrb_type(klass) == MRB_TT_SCLASS) {
    mrb_value s = mrb_str_new(mrb, "#<", 2);
    mrb_value v = mrb_iv_get(mrb, klass, mrb_intern(mrb, "__attached__"));

    mrb_str_cat2(mrb, s, "Class:");
    switch (mrb_type(v)) {
      case MRB_TT_CLASS:
      case MRB_TT_MODULE:
      case MRB_TT_SCLASS:
        mrb_str_append(mrb, s, mrb_inspect(mrb, v));
        break;
      default:
        mrb_str_append(mrb, s, mrb_any_to_s(mrb, v));
        break;
    }
    mrb_str_cat2(mrb, s, ">");

    return s;
  }
  else {
    struct RClass *c = mrb_class_ptr(klass);
    const char *cn = mrb_class_name(mrb, c);

    if (!cn) {
      char buf[256];
      int n = 0;

      switch (mrb_type(klass)) {
        case MRB_TT_CLASS:
          n = snprintf(buf, sizeof(buf), "#<Class:%p>", c);
          break;

        case MRB_TT_MODULE:
          n = snprintf(buf, sizeof(buf), "#<Module:%p>", c);
          break;

        default:
          break;
      }
      return mrb_str_dup(mrb, mrb_str_new(mrb, buf, n));
    }
    else {
      return mrb_str_dup(mrb, mrb_str_new_cstr(mrb, cn));
    }
  }
}

mrb_value
mrb_mod_alias(mrb_state *mrb, mrb_value mod)
{
  struct RClass *c = mrb_class_ptr(mod);
  mrb_value new_value, old_value;

  mrb_get_args(mrb, "oo", &new_value, &old_value);
  mrb_alias_method(mrb, c, mrb_symbol(new_value), mrb_symbol(old_value));
  return mrb_nil_value();
}


static void
undef_method(mrb_state *mrb, struct RClass *c, mrb_sym a)
{
  mrb_value m;

  MRB_SET_VALUE(m, MRB_TT_PROC, value.p, 0);
  mrb_define_method_vm(mrb, c, a, m);
}

void
mrb_undef_method(mrb_state *mrb, struct RClass *c, const char *name)
{
  undef_method(mrb, c, mrb_intern(mrb, name));
}

void
mrb_undef_class_method(mrb_state *mrb, struct RClass *c, const char *name)
{
  mrb_undef_method(mrb,  mrb_class_ptr(mrb_singleton_class(mrb, mrb_obj_value(c))), name);
}

mrb_value
mrb_mod_undef(mrb_state *mrb, mrb_value mod)
{
  struct RClass *c = mrb_class_ptr(mod);
  int argc;
  mrb_value *argv;

  mrb_get_args(mrb, "*", &argv, &argc);
  while (argc--) {
    undef_method(mrb, c, mrb_symbol(*argv));
    argv++;
  }
  return mrb_nil_value();
}

static mrb_value
mod_define_method(mrb_state *mrb, mrb_value self)
{
  struct RClass *c = mrb_class_ptr(self);
  struct RProc *p;
  mrb_sym mid;
  mrb_value blk;

  mrb_get_args(mrb, "n&", &mid, &blk);
  if (mrb_nil_p(blk)) {
    mrb_raise(mrb, E_ARGUMENT_ERROR, "no block given");
  }
  p = (struct RProc*)mrb_obj_alloc(mrb, MRB_TT_PROC, mrb->proc_class);
  mrb_proc_copy(p, mrb_proc_ptr(blk));
  mrb_define_method_raw(mrb, c, mid, p);
  return blk;
}

static void
check_cv_name(mrb_state *mrb, mrb_sym id)
{
  const char *s;
  int len;

  s = mrb_sym2name_len(mrb, id, &len);
  if (len < 3 || !(s[0] == '@' && s[1] == '@')) {
    mrb_name_error(mrb, id, "`%s' is not allowed as a class variable name", s);
  }
}

/* 15.2.2.4.16 */
/*
 *  call-seq:
 *     obj.class_variable_defined?(symbol)    -> true or false
 *
 *  Returns <code>true</code> if the given class variable is defined
 *  in <i>obj</i>.
 *
 *     class Fred
 *       @@foo = 99
 *     end
 *     Fred.class_variable_defined?(:@@foo)    #=> true
 *     Fred.class_variable_defined?(:@@bar)    #=> false
 */

static mrb_value
mrb_mod_cvar_defined(mrb_state *mrb, mrb_value mod)
{
  mrb_sym id;
  mrb_get_args(mrb, "n", &id);

  check_cv_name(mrb, id);
  if(mrb_cv_defined(mrb, mod, id))
    return mrb_true_value();
  return mrb_false_value();
}

/* 15.2.2.4.17 */
/*
 *  call-seq:
 *     mod.class_variable_get(symbol)    -> obj
 *
 *  Returns the value of the given class variable (or throws a
 *  <code>NameError</code> exception). The <code>@@</code> part of the
 *  variable name should be included for regular class variables
 *
 *     class Fred
 *       @@foo = 99
 *     end
 *     Fred.class_variable_get(:@@foo)     #=> 99
 */

static mrb_value
mrb_mod_cvar_get(mrb_state *mrb, mrb_value mod)
{
  mrb_sym id;

  mrb_get_args(mrb, "n", &id);
  check_cv_name(mrb, id);
  return mrb_cv_get(mrb, mod, id);
}

/* 15.2.2.4.18 */
/*
 *  call-seq:
 *     obj.class_variable_set(symbol, obj)    -> obj
 *
 *  Sets the class variable names by <i>symbol</i> to
 *  <i>object</i>.
 *
 *     class Fred
 *       @@foo = 99
 *       def foo
 *         @@foo
 *       end
 *     end
 *     Fred.class_variable_set(:@@foo, 101)     #=> 101
 *     Fred.new.foo                             #=> 101
 */

static mrb_value
mrb_mod_cvar_set(mrb_state *mrb, mrb_value mod)
{
  mrb_value value;
  mrb_sym id;

  mrb_get_args(mrb, "no", &id, &value);
  check_cv_name(mrb, id);
  mrb_cv_set(mrb, mod, id, value);
  return value;
}

/* 15.2.2.4.39 */
/*
 *  call-seq:
 *     remove_class_variable(sym)    -> obj
 *
 *  Removes the definition of the <i>sym</i>, returning that
 *  constant's value.
 *
 *     class Dummy
 *       @@var = 99
 *       puts @@var
 *       p class_variables
 *       remove_class_variable(:@@var)
 *       p class_variables
 *     end
 *
 *  <em>produces:</em>
 *
 *     99
 *     [:@@var]
 *     []
 */

mrb_value
mrb_mod_remove_cvar(mrb_state *mrb, mrb_value mod)
{
  mrb_value val;
  mrb_sym id;

  mrb_get_args(mrb, "n", &id);
  check_cv_name(mrb, id);

  val = mrb_iv_remove(mrb, mod, id);
  if (!mrb_undef_p(val)) return val;

  if (mrb_cv_defined(mrb, mod, id)){
    mrb_name_error(mrb, id, "cannot remove %s for %s",
        mrb_sym2name(mrb, id), mrb_class_name(mrb, mrb_class_ptr(mod)));
  }

  mrb_name_error(mrb, id, "class variable %s not defined for %s",
      mrb_sym2name(mrb, id), mrb_class_name(mrb, mrb_class_ptr(mod)));

 /* not reached */
 return mrb_nil_value();
}

/* 15.2.2.4.34 */
/*
 *  call-seq:
 *     mod.method_defined?(symbol)    -> true or false
 *
 *  Returns +true+ if the named method is defined by
 *  _mod_ (or its included modules and, if _mod_ is a class,
 *  its ancestors). Public and protected methods are matched.
 *
 *     module A
 *       def method1()  end
 *     end
 *     class B
 *       def method2()  end
 *     end
 *     class C < B
 *       include A
 *       def method3()  end
 *     end
 *
 *     A.method_defined? :method1    #=> true
 *     C.method_defined? "method1"   #=> true
 *     C.method_defined? "method2"   #=> true
 *     C.method_defined? "method3"   #=> true
 *     C.method_defined? "method4"   #=> false
 */

static mrb_value
mrb_mod_method_defined(mrb_state *mrb, mrb_value mod)
{
  mrb_sym id;

  mrb_get_args(mrb, "n", &id);
  if (mrb_obj_respond_to(mrb_class_ptr(mod), id)) {
    return mrb_true_value();
  }
  return mrb_false_value();
}

static void
remove_method(mrb_state *mrb, struct RClass *c, mrb_sym mid)
{
  khash_t(mt) *h = c->mt;
  khiter_t k;

  if (h) {
    k = kh_get(mt, h, mid);
    if (k != kh_end(h)) {
      kh_del(mt, h, k);
      return;
    }
  }

  mrb_name_error(mrb, mid, "method `%s' not defined in %s",
    mrb_sym2name(mrb, mid), mrb_class_name(mrb, c));
}

/* 15.2.2.4.41 */
/*
 *  call-seq:
 *     remove_method(symbol)   -> self
 *
 *  Removes the method identified by _symbol_ from the current
 *  class. For an example, see <code>Module.undef_method</code>.
 */

mrb_value
mrb_mod_remove_method(mrb_state *mrb, mrb_value mod)
{
  struct RClass *c = mrb_class_ptr(mod);
  int argc;
  mrb_value *argv;

  mrb_get_args(mrb, "*", &argv, &argc);
  while (argc--) {
    remove_method(mrb, c, mrb_symbol(*argv));
    argv++;
  }
  return mod;
}

static void
check_const_name(mrb_state *mrb, mrb_sym id)
{
  const char *s;
  int len;

  s = mrb_sym2name_len(mrb, id, &len);
  if (len < 1 || !ISUPPER(*s)) {
    mrb_name_error(mrb, id, "wrong constant name %s", s);
  }
}

mrb_value
mrb_mod_const_defined(mrb_state *mrb, mrb_value mod)
{
  mrb_sym id;

  mrb_get_args(mrb, "n", &id);
  check_const_name(mrb, id);
  if(mrb_const_defined(mrb, mod, id)) {
    return mrb_true_value();
  }
  return mrb_false_value();
}

mrb_value
mrb_mod_const_get(mrb_state *mrb, mrb_value mod)
{
  mrb_sym id;

  mrb_get_args(mrb, "n", &id);
  check_const_name(mrb, id);
  return mrb_const_get(mrb, mod, id);
}

mrb_value
mrb_mod_const_set(mrb_state *mrb, mrb_value mod)
{
  mrb_sym id;
  mrb_value value;

  mrb_get_args(mrb, "no", &id, &value);
  check_const_name(mrb, id);
  mrb_const_set(mrb, mod, id, value);
  return value;
}

mrb_value
mrb_mod_remove_const(mrb_state *mrb, mrb_value mod)
{
  mrb_sym id;
  mrb_value val;

  mrb_get_args(mrb, "n", &id);
  check_const_name(mrb, id);
  val = mrb_iv_remove(mrb, mod, id);
  if (mrb_undef_p(val)) {
<<<<<<< HEAD
    mrb_name_error(mrb, id, "instance variable %s not defined", mrb_sym2name(mrb, id));
=======
    mrb_name_error(mrb, sym, "constant %s not defined", mrb_sym2name(mrb, sym));
>>>>>>> b04183fd
  }
  return val;
}

static mrb_value
mrb_mod_eqq(mrb_state *mrb, mrb_value mod)
{
  mrb_value obj;

  mrb_get_args(mrb, "o", &obj);
  if (!mrb_obj_is_kind_of(mrb, obj, mrb_class_ptr(mod)))
    return mrb_false_value();
  return mrb_true_value();
}

void
mrb_init_class(mrb_state *mrb)
{
  struct RClass *bob;           /* BasicObject */
  struct RClass *obj;           /* Object */
  struct RClass *mod;           /* Module */
  struct RClass *cls;           /* Class */
  //struct RClass *krn;    /* Kernel */

  /* boot class hierarchy */
  bob = boot_defclass(mrb, 0);
  obj = boot_defclass(mrb, bob); mrb->object_class = obj;
  mod = boot_defclass(mrb, obj); mrb->module_class = mod;/* obj -> mod */
  cls = boot_defclass(mrb, mod); mrb->class_class = cls; /* obj -> cls */
  /* fix-up loose ends */
  bob->c = obj->c = mod->c = cls->c = cls;
  make_metaclass(mrb, bob);
  make_metaclass(mrb, obj);
  make_metaclass(mrb, mod);
  make_metaclass(mrb, cls);

  /* name basic classes */
  mrb_define_const(mrb, bob, "BasicObject", mrb_obj_value(bob));
  mrb_define_const(mrb, obj, "BasicObject", mrb_obj_value(bob));
  mrb_define_const(mrb, obj, "Object", mrb_obj_value(obj));
  mrb_define_const(mrb, obj, "Module", mrb_obj_value(mod));
  mrb_define_const(mrb, obj, "Class", mrb_obj_value(cls));

  /* name each classes */
  mrb_name_class(mrb, bob, mrb_intern(mrb, "BasicObject"));
  mrb_name_class(mrb, obj, mrb_intern(mrb, "Object"));
  mrb_name_class(mrb, mod, mrb_intern(mrb, "Module"));
  mrb_name_class(mrb, cls, mrb_intern(mrb, "Class"));

  mrb_undef_method(mrb, mod, "new");
  MRB_SET_INSTANCE_TT(cls, MRB_TT_CLASS);
  mrb_define_method(mrb, bob, "initialize", mrb_bob_init, ARGS_NONE());
  mrb_define_method(mrb, bob, "!", mrb_bob_not, ARGS_NONE());
  mrb_define_method(mrb, bob, "method_missing", mrb_bob_missing, ARGS_ANY());        /* 15.3.1.3.30 */
  mrb_define_class_method(mrb, cls, "new", mrb_class_new_class, ARGS_ANY());
  mrb_define_method(mrb, cls, "superclass", mrb_class_superclass, ARGS_NONE());      /* 15.2.3.3.4 */
  mrb_define_method(mrb, cls, "new", mrb_instance_new, ARGS_ANY());                  /* 15.2.3.3.3 */
  mrb_define_method(mrb, cls, "inherited", mrb_bob_init, ARGS_REQ(1));
  mrb_define_method(mrb, mod, "class_variable_defined?", mrb_mod_cvar_defined, ARGS_REQ(1));  /* 15.2.2.4.16 */
  mrb_define_method(mrb, mod, "class_variable_get", mrb_mod_cvar_get, ARGS_REQ(1));  /* 15.2.2.4.17 */
  mrb_define_method(mrb, mod, "class_variable_set", mrb_mod_cvar_set, ARGS_REQ(2));  /* 15.2.2.4.18 */
  mrb_define_method(mrb, mod, "extend_object", mrb_mod_extend_object, ARGS_REQ(1));  /* 15.2.2.4.25 */
  mrb_define_method(mrb, mod, "extended", mrb_bob_init, ARGS_REQ(1));                /* 15.2.2.4.26 */
  mrb_define_method(mrb, mod, "include", mrb_mod_include, ARGS_ANY());               /* 15.2.2.4.27 */
  mrb_define_method(mrb, mod, "include?", mrb_mod_include_p, ARGS_REQ(1));           /* 15.2.2.4.28 */
  mrb_define_method(mrb, mod, "append_features", mrb_mod_append_features, ARGS_REQ(1)); /* 15.2.2.4.10 */
  mrb_define_method(mrb, mod, "class_eval", mrb_mod_module_eval, ARGS_ANY());           /* 15.2.2.4.15 */
  mrb_define_method(mrb, mod, "included", mrb_bob_init, ARGS_REQ(1));                     /* 15.2.2.4.29 */
  mrb_define_method(mrb, mod, "included_modules", mrb_mod_included_modules, ARGS_NONE()); /* 15.2.2.4.30 */
  mrb_define_method(mrb, mod, "instance_methods", mrb_mod_instance_methods, ARGS_ANY());  /* 15.2.2.4.33 */
  mrb_define_method(mrb, mod, "method_defined?", mrb_mod_method_defined, ARGS_REQ(1));    /* 15.2.2.4.34 */
  mrb_define_method(mrb, mod, "module_eval", mrb_mod_module_eval, ARGS_ANY());            /* 15.2.2.4.35 */
  mrb_define_method(mrb, mod, "remove_class_variable", mrb_mod_remove_cvar, ARGS_REQ(1)); /* 15.2.2.4.39 */
  mrb_define_method(mrb, mod, "remove_method", mrb_mod_remove_method, ARGS_ANY());        /* 15.2.2.4.41 */

  mrb_define_method(mrb, mod, "to_s", mrb_mod_to_s, ARGS_NONE());
  mrb_define_method(mrb, mod, "inspect", mrb_mod_to_s, ARGS_NONE());
  mrb_define_method(mrb, mod, "alias_method", mrb_mod_alias, ARGS_ANY());            /* 15.2.2.4.8 */
  mrb_define_method(mrb, mod, "ancestors", mrb_mod_ancestors, ARGS_NONE());          /* 15.2.2.4.9 */
  mrb_define_method(mrb, mod, "undef_method", mrb_mod_undef, ARGS_ANY());            /* 15.2.2.4.41 */
  mrb_define_method(mrb, mod, "const_defined?", mrb_mod_const_defined, ARGS_REQ(1)); /* 15.2.2.4.20 */
  mrb_define_method(mrb, mod, "const_get", mrb_mod_const_get, ARGS_REQ(1));          /* 15.2.2.4.21 */
  mrb_define_method(mrb, mod, "const_set", mrb_mod_const_set, ARGS_REQ(2));          /* 15.2.2.4.23 */
  mrb_define_method(mrb, mod, "remove_const", mrb_mod_remove_const, ARGS_REQ(1));    /* 15.2.2.4.40 */
  mrb_define_method(mrb, mod, "define_method", mod_define_method, ARGS_REQ(1));
  mrb_define_method(mrb, mod, "class_variables", mrb_mod_class_variables, ARGS_NONE()); /* 15.2.2.4.19 */

  mrb_define_method(mrb, mod, "===", mrb_mod_eqq, ARGS_REQ(1));
  mrb_undef_method(mrb, cls, "append_features");
  mrb_undef_method(mrb, cls, "extend_object");
}<|MERGE_RESOLUTION|>--- conflicted
+++ resolved
@@ -1737,11 +1737,7 @@
   check_const_name(mrb, id);
   val = mrb_iv_remove(mrb, mod, id);
   if (mrb_undef_p(val)) {
-<<<<<<< HEAD
-    mrb_name_error(mrb, id, "instance variable %s not defined", mrb_sym2name(mrb, id));
-=======
     mrb_name_error(mrb, sym, "constant %s not defined", mrb_sym2name(mrb, sym));
->>>>>>> b04183fd
   }
   return val;
 }
