--- conflicted
+++ resolved
@@ -27,12 +27,7 @@
 
 static const mrb_data_type bt_type = { "Backtrace", mrb_free };
 
-<<<<<<< HEAD
-static mrb_value mrb_unpack_backtrace(mrb_state *mrb, mrb_value backtrace);
-=======
-mrb_value mrb_exc_inspect(mrb_state *mrb, mrb_value exc);
 struct RObject *mrb_unpack_backtrace(mrb_state *mrb, struct RObject *backtrace);
->>>>>>> 92ef9f1a
 
 static void
 each_backtrace(mrb_state *mrb, ptrdiff_t ciidx, each_backtrace_func func, void *data)
@@ -214,13 +209,8 @@
   mrb_gc_arena_restore(mrb, ai);
 }
 
-<<<<<<< HEAD
-static mrb_value
-mrb_unpack_backtrace(mrb_state *mrb, mrb_value backtrace)
-=======
 struct RObject*
 mrb_unpack_backtrace(mrb_state *mrb, struct RObject *backtrace)
->>>>>>> 92ef9f1a
 {
   const struct backtrace_location *bt;
   mrb_int n, i;
