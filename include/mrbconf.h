--- conflicted
+++ resolved
@@ -131,18 +131,15 @@
 # define PRIx32 "I32x"
 # define PRIX32 "I32X"
 # define PRId64 "I64d"
-<<<<<<< HEAD
+# define PRIi64 "I64i"
+# define PRIo64 "I64o"
+# define PRIx64 "I64x"
+# define PRIX64 "I64X"
 # ifdef __cplusplus
 typedef bool mrb_bool;
 # else
 typedef unsigned int mrb_bool;
 # endif
-=======
-# define PRIi64 "I64i"
-# define PRIo64 "I64o"
-# define PRIx64 "I64x"
-# define PRIX64 "I64X"
->>>>>>> f719b0e7
 #else
 # include <inttypes.h>
 # ifdef __cplusplus
