--- conflicted
+++ resolved
@@ -1478,12 +1478,8 @@
 #endif
 
   mrb_get_args(mrb, "S", &buf);
-<<<<<<< HEAD
-  mrb_assert(RSTRING_PTR(buf) > 0);
-=======
   mrb_assert(RSTRING_LEN(buf) > 0);
   mrb_assert(RSTRING_PTR(buf) != NULL);
->>>>>>> 4e40169e
   mrb_str_modify(mrb, RSTRING(buf));
 #ifdef MRB_UTF8_STRING
   c = RSTRING_PTR(buf)[0];
