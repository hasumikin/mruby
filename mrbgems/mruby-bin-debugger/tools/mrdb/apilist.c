/*
 * apilist.c
 */

#include <ctype.h>
#include <stdlib.h>
#include <string.h>

#include "mrdb.h"
#include "mrdberror.h"
#include "apilist.h"
<<<<<<< HEAD
#include <mruby/compile.h>
#include <mruby/irep.h>
#include <mruby/debug.h>
=======
#include "apistring.h"
#include "mruby/compile.h"
#include "mruby/irep.h"
#include "mruby/debug.h"
>>>>>>> f3173304

#define LINE_BUF_SIZE MAX_COMMAND_LINE

typedef struct source_file {
  char *path;
  uint16_t lineno;
  FILE *fp;
} source_file;

static void
source_file_free(mrb_state *mrb, source_file *file)
{
  if (file != NULL) {
    if (file->path != NULL) {
      mrb_free(mrb, file->path);
    }
    if (file->fp != NULL) {
      fclose(file->fp);
      file->fp = NULL;
    }
    mrb_free(mrb, file);
  }
}

static char*
build_path(mrb_state *mrb, const char *dir, const char *base)
{
  int len;
  char *path = NULL;

  len = strlen(base) + 1;

  if (strcmp(dir, ".")) {
    len += strlen(dir) + sizeof("/") - 1;
  }

  path = (char*)mrb_malloc(mrb, len);
  memset(path, 0, len);

  if (strcmp(dir, ".")) {
    strcat(path, dir);
    strcat(path, "/");
  }
  strcat(path, base);

  return path;
}

static char*
dirname(mrb_state *mrb, const char *path)
{
  size_t len;
<<<<<<< HEAD
  const char *p;
  char *dir;
=======
  char *p;
>>>>>>> f3173304

  if (path == NULL) {
    return NULL;
  }

  p = strrchr(path, '/');
  len = p != NULL ? (size_t)(p - path) : strlen(path);

  dir = (char*)mrb_malloc(mrb, len + 1);
  strncpy(dir, path, len);
  dir[len] = '\0';

<<<<<<< HEAD
  return dir;
=======
  return mrb_debug_strndup(mrb, path, len);
>>>>>>> f3173304
}

static source_file*
source_file_new(mrb_state *mrb, mrb_debug_context *dbg, char *filename)
{
  source_file *file;

  file = (source_file*)mrb_malloc(mrb, sizeof(source_file));

  memset(file, '\0', sizeof(source_file));
  file->fp = fopen(filename, "rb");

  if (file->fp == NULL) {
    source_file_free(mrb, file);
    return NULL;
  }

  file->lineno = 1;
<<<<<<< HEAD
  file->path = (char*)mrb_malloc(mrb, strlen(filename) + 1);
  strcpy(file->path, filename);
=======
  if ((file->path = mrb_debug_strdup(mrb, filename)) == NULL) {
    source_file_free(mrb, file);
    return NULL;
  }
>>>>>>> f3173304
  return file;
}

static mrb_bool
remove_newlines(char *s, FILE *fp)
{
  int c;
  char *p;
  size_t len;

  if ((len = strlen(s)) == 0) {
    return FALSE;
  }

  p = s + len - 1;

  if (*p != '\r' && *p != '\n') {
    return FALSE;
  }

  if (*p == '\r') {
    /* peek the next character and skip '\n' */
    if ((c = fgetc(fp)) != '\n') {
      ungetc(c, fp);
    }
  }

  /* remove trailing newline characters */
  while (s <= p && (*p == '\r' || *p == '\n')) {
    *p-- = '\0';
  }

  return TRUE;
}

static void
show_lines(source_file *file, uint16_t line_min, uint16_t line_max)
{
  char buf[LINE_BUF_SIZE];
  int show_lineno = 1, found_newline = 0, is_printed = 0;

  if (file->fp == NULL) {
    return;
  }

  while (fgets(buf, sizeof(buf), file->fp) != NULL) {
    found_newline = remove_newlines(buf, file->fp);

    if (line_min <= file->lineno) {
      if (show_lineno) {
        printf("%-8d", file->lineno);
      }
      show_lineno = found_newline;
      printf(found_newline ? "%s\n" : "%s", buf);
      is_printed = 1;
    }

    if (found_newline) {
      if (line_max < ++file->lineno) {
        break;
      }
    }
  }

  if (is_printed && !found_newline) {
    printf("\n");
  }
}

char*
mrb_debug_get_source(mrb_state *mrb, mrdb_state *mrdb, const char *srcpath, const char *filename)
{
  int i;
  FILE *fp;
  const char *search_path[3];
  char *path = NULL;
  const char *srcname = strrchr(filename, '/');

  if (srcname) srcname++;
  else srcname = filename;

  search_path[0] = srcpath;
  search_path[1] = dirname(mrb, mrb_debug_get_filename(mrb, mrdb->dbg->irep, 0));
  search_path[2] = ".";

  for (i = 0; i < 3; i++) {
    if (search_path[i] == NULL) {
      continue;
    }

    if ((path = build_path(mrb, search_path[i], srcname)) == NULL) {
      continue;
    }

    if ((fp = fopen(path, "rb")) == NULL) {
      mrb_free(mrb, path);
      path = NULL;
      continue;
    }
    fclose(fp);
    break;
  }

  mrb_free(mrb, (void *)search_path[1]);

  return path;
}

int32_t
mrb_debug_list(mrb_state *mrb, mrb_debug_context *dbg, char *filename, uint16_t line_min, uint16_t line_max)
{
  char *ext;
  source_file *file;

  if (mrb == NULL || dbg == NULL || filename == NULL) {
    return MRB_DEBUG_INVALID_ARGUMENT;
  }

  ext = strrchr(filename, '.');

  if (ext == NULL || strcmp(ext, ".rb")) {
    printf("List command only supports .rb file.\n");
    return MRB_DEBUG_INVALID_ARGUMENT;
  }

  if (line_min > line_max) {
    return MRB_DEBUG_INVALID_ARGUMENT;
  }

  if ((file = source_file_new(mrb, dbg, filename)) != NULL) {
    show_lines(file, line_min, line_max);
    source_file_free(mrb, file);
    return MRB_DEBUG_OK;
  }
  else {
    printf("Invalid source file named %s.\n", filename);
    return MRB_DEBUG_INVALID_ARGUMENT;
  }
}<|MERGE_RESOLUTION|>--- conflicted
+++ resolved
@@ -9,16 +9,10 @@
 #include "mrdb.h"
 #include "mrdberror.h"
 #include "apilist.h"
-<<<<<<< HEAD
+#include "apistring.h"
 #include <mruby/compile.h>
 #include <mruby/irep.h>
 #include <mruby/debug.h>
-=======
-#include "apistring.h"
-#include "mruby/compile.h"
-#include "mruby/irep.h"
-#include "mruby/debug.h"
->>>>>>> f3173304
 
 #define LINE_BUF_SIZE MAX_COMMAND_LINE
 
@@ -71,12 +65,8 @@
 dirname(mrb_state *mrb, const char *path)
 {
   size_t len;
-<<<<<<< HEAD
   const char *p;
   char *dir;
-=======
-  char *p;
->>>>>>> f3173304
 
   if (path == NULL) {
     return NULL;
@@ -85,15 +75,7 @@
   p = strrchr(path, '/');
   len = p != NULL ? (size_t)(p - path) : strlen(path);
 
-  dir = (char*)mrb_malloc(mrb, len + 1);
-  strncpy(dir, path, len);
-  dir[len] = '\0';
-
-<<<<<<< HEAD
-  return dir;
-=======
   return mrb_debug_strndup(mrb, path, len);
->>>>>>> f3173304
 }
 
 static source_file*
@@ -112,15 +94,11 @@
   }
 
   file->lineno = 1;
-<<<<<<< HEAD
-  file->path = (char*)mrb_malloc(mrb, strlen(filename) + 1);
-  strcpy(file->path, filename);
-=======
-  if ((file->path = mrb_debug_strdup(mrb, filename)) == NULL) {
+  file->path = mrb_debug_strdup(mrb, filename);
+  if (file->path == NULL) {
     source_file_free(mrb, file);
     return NULL;
   }
->>>>>>> f3173304
   return file;
 }
 
